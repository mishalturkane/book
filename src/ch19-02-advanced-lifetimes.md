## Advanced Lifetimes

In Chapter 10 in the [“Validating References with Lifetimes”]
[validating-references-with-lifetimes]<!-- ignore --> section, you learned how
to annotate references with lifetime parameters to tell Rust how lifetimes of
different references relate. You saw how every reference has a lifetime, but
most of the time, Rust will let you elide lifetimes. Now we’ll look at three
advanced features of lifetimes that we haven’t covered yet:

* Lifetime subtyping: ensures that one lifetime outlives another lifetime
* Lifetime bounds: specifies a lifetime for a reference to a generic type
* Inference of trait object lifetimes: allows the compiler to infer trait
  object lifetimes and when they need to be specified

<<<<<<< HEAD
### Lifetime Bounds on References to Generic Types

In the [“Traits as Parameters”][traits-as-parameters]<!-- ignore --> section in
Chapter 10, we discussed using trait bounds on generic types. We can also add
lifetime parameters as constraints on generic types; these are called *lifetime
bounds*. Lifetime bounds help Rust verify that references in generic types
won’t outlive the data they’re referencing.

As an example, consider a type that is a wrapper over references. Recall the
`RefCell<T>` type from the [“`RefCell<T>` and the Interior Mutability Pattern”]
[refcellt-and-the-interior-mutability-pattern]<!-- ignore --> section in
Chapter 15: its `borrow` and `borrow_mut` methods return the types `Ref` and
`RefMut`, respectively. These types are wrappers over references that keep
track of the borrowing rules at runtime. The definition of the `Ref` struct is
shown in Listing 19-16, without lifetime bounds for now.
=======
### Ensuring One Lifetime Outlives Another with Lifetime Subtyping

*Lifetime subtyping* specifies that one lifetime should outlive another
lifetime. To explore lifetime subtyping, imagine we want to write a parser.
We’ll use a structure called `Context` that holds a reference to the string
we’re parsing. We’ll write a parser that will parse this string and return
success or failure. The parser will need to borrow the `Context` to do the
parsing. Listing 19-12 implements this parser code, except the code doesn’t
have the required lifetime annotations, so it won’t compile.
>>>>>>> e8b055d3

<span class="filename">Filename: src/lib.rs</span>

```rust,ignore,does_not_compile
<<<<<<< HEAD
struct Ref<'a, T>(&'a T);
```

<span class="caption">Listing 19-16: Defining a struct to wrap a reference to a
generic type, without lifetime bounds</span>

Without explicitly constraining the lifetime `'a` in relation to the generic
parameter `T`, Rust will error because it doesn’t know how long the generic
type `T` will live:

```text
error[E0309]: the parameter type `T` may not live long enough
 --> src/lib.rs:1:19
  |
1 | struct Ref<'a, T>(&'a T);
  |                   ^^^^^^
  |
  = help: consider adding an explicit lifetime bound `T: 'a`...
note: ...so that the reference type `&'a T` does not outlive the data it points at
 --> src/lib.rs:1:19
  |
1 | struct Ref<'a, T>(&'a T);
  |                   ^^^^^^
```

Because `T` can be any type, `T` could be a reference or a type that holds one
or more references, each of which could have their own lifetimes. Rust can’t be
sure `T` will live as long as `'a`.

Fortunately, the error provides helpful advice on how to specify the lifetime
bound in this case:

```text
consider adding an explicit lifetime bound `T: 'a` so that the reference type
`&'a T` does not outlive the data it points at
```

Listing 19-17 shows how to apply this advice by specifying the lifetime bound
when we declare the generic type `T`.

```rust
struct Ref<'a, T: 'a>(&'a T);
```

<span class="caption">Listing 19-17: Adding lifetime bounds on `T` to specify
that any references in `T` live at least as long as `'a`</span>

This code now compiles because the `T: 'a` syntax specifies that `T` can be any
type, but if it contains any references, the references must live at least as
long as `'a`.

We could solve this problem in a different way, as shown in the definition of a
`StaticRef` struct in Listing 19-18, by adding the `'static` lifetime bound on
`T`. This means if `T` contains any references, they must have the `'static`
lifetime.

```rust
struct StaticRef<T: 'static>(&'static T);
```

<span class="caption">Listing 19-18: Adding a `'static` lifetime bound to `T`
to constrain `T` to types that have only `'static` references or no
references</span>

Because `'static` means the reference must live as long as the entire program,
a type that contains no references meets the criteria of all references living
as long as the entire program (because there are no references). For the borrow
checker concerned about references living long enough, there is no real
distinction between a type that has no references and a type that has
references that live forever: both are the same for determining whether or not
a reference has a shorter lifetime than what it refers to.
=======
struct Context(&str);

struct Parser {
    context: &Context,
}

impl Parser {
    fn parse(&self) -> Result<(), &str> {
        Err(&self.context.0[1..])
    }
}
```

<span class="caption">Listing 19-12: Defining a parser without lifetime
annotations</span>

Compiling the code results in errors because Rust expects lifetime parameters
on the string slice in `Context` and the reference to a `Context` in `Parser`.

For simplicity’s sake, the `parse` function returns `Result<(), &str>`. That
is, the function will do nothing on success and, on failure, will return the
part of the string slice that didn’t parse correctly. A real implementation
would provide more error information and would return a structured data type
when parsing succeeds. We won’t be discussing those details because they aren’t
relevant to the lifetimes part of this example.

To keep this code simple, we won’t write any parsing logic. However, it’s very
likely that somewhere in the parsing logic we would handle invalid input by
returning an error that references the part of the input that is invalid; this
reference is what makes the code example interesting in regard to lifetimes.
Let’s pretend that the logic of our parser is that the input is invalid after
the first byte. Note that this code might panic if the first byte is not on a
valid character boundary; again, we’re simplifying the example to focus on the
lifetimes involved.

To get this code to compile, we need to fill in the lifetime parameters for the
string slice in `Context` and the reference to the `Context` in `Parser`. The
most straightforward way to do this is to use the same lifetime name
everywhere, as shown in Listing 19-13. Recall from the [“Lifetime Annotations
in Struct Definitions”][lifetime-annotations-in-struct-definitions]<!-- ignore
--> section in Chapter 10 that each of `struct Context<'a>`, `struct
Parser<'a>`, and `impl<'a>` is declaring a new lifetime parameter. While their
names happen to all be the same, the three lifetime parameters declared in this
example aren’t related.

<span class="filename">Filename: src/lib.rs</span>

```rust
struct Context<'a>(&'a str);

struct Parser<'a> {
    context: &'a Context<'a>,
}

impl<'a> Parser<'a> {
    fn parse(&self) -> Result<(), &str> {
        Err(&self.context.0[1..])
    }
}
```

<span class="caption">Listing 19-13: Annotating all references in `Context` and
`Parser` with lifetime parameters</span>

This code compiles just fine. It tells Rust that a `Parser` holds a reference
to a `Context` with lifetime `'a` and that `Context` holds a string slice that
also lives as long as the reference to the `Context` in `Parser`. Rust’s
compiler error message stated that lifetime parameters were required for these
references, and we’ve now added lifetime parameters.

Next, in Listing 19-14, we’ll add a function that takes an instance of
`Context`, uses a `Parser` to parse that context, and returns what `parse`
returns. This code doesn’t quite work.

<span class="filename">Filename: src/lib.rs</span>

```rust,ignore,does_not_compile
fn parse_context(context: Context) -> Result<(), &str> {
    Parser { context: &context }.parse()
}
```

<span class="caption">Listing 19-14: An attempt to add a `parse_context`
function that takes a `Context` and uses a `Parser`</span>

We get two verbose errors when we try to compile the code with the addition of
the `parse_context` function:

```text
error[E0597]: borrowed value does not live long enough
  --> src/lib.rs:14:5
   |
14 |     Parser { context: &context }.parse()
   |     ^^^^^^^^^^^^^^^^^^^^^^^^^^^^ does not live long enough
15 | }
   | - temporary value only lives until here
   |
note: borrowed value must be valid for the anonymous lifetime #1 defined on the function body at 13:1...
  --> src/lib.rs:13:1
   |
13 | / fn parse_context(context: Context) -> Result<(), &str> {
14 | |     Parser { context: &context }.parse()
15 | | }
   | |_^

error[E0597]: `context` does not live long enough
  --> src/lib.rs:14:24
   |
14 |     Parser { context: &context }.parse()
   |                        ^^^^^^^ does not live long enough
15 | }
   | - borrowed value only lives until here
   |
note: borrowed value must be valid for the anonymous lifetime #1 defined on the function body at 13:1...
  --> src/lib.rs:13:1
   |
13 | / fn parse_context(context: Context) -> Result<(), &str> {
14 | |     Parser { context: &context }.parse()
15 | | }
   | |_^
```

These errors state that the `Parser` instance that is created and the `context`
parameter live only until the end of the `parse_context` function. But they
both need to live for the entire lifetime of the function.

In other words, `Parser` and `context` need to *outlive* the entire function
and be valid before the function starts as well as after it ends for all the
references in this code to always be valid. The `Parser` we’re creating and the
`context` parameter go out of scope at the end of the function, because
`parse_context` takes ownership of `context`.

To figure out why these errors occur, let’s look at the definitions in Listing
19-13 again, specifically the references in the signature of the `parse` method:

```rust,ignore
fn parse(&self) -> Result<(), &str> {
```

Remember the elision rules? If we annotate the lifetimes of the references
rather than eliding, the signature would be as follows:

```rust,ignore
fn parse<'a>(&'a self) -> Result<(), &'a str> {
```

That is, the error part of the return value of `parse` has a lifetime that is
tied to the lifetime of the `Parser` instance (that of `&self` in the `parse`
method signature). That makes sense: the returned string slice references the
string slice in the `Context` instance held by the `Parser`, and the definition
of the `Parser` struct specifies that the lifetime of the reference to
`Context` and the lifetime of the string slice that `Context` holds should be
the same.

The problem is that the `parse_context` function returns the value returned
from `parse`, so the lifetime of the return value of `parse_context` is tied to
the lifetime of the `Parser` as well. But the `Parser` instance created in the
`parse_context` function won’t live past the end of the function (it’s
temporary), and `context` will go out of scope at the end of the function
(`parse_context` takes ownership of it).

Rust thinks we’re trying to return a reference to a value that goes out of
scope at the end of the function, because we annotated all the lifetimes with
the same lifetime parameter. The annotations told Rust the lifetime of the
string slice that `Context` holds is the same as that of the lifetime of the
reference to `Context` that `Parser` holds.

The `parse_context` function can’t see that within the `parse` function, the
string slice returned will outlive `Context` and `Parser` and that the
reference `parse_context` returns refers to the string slice, not to `Context`
or `Parser`.

By knowing what the implementation of `parse` does, we know that the only
reason the return value of `parse` is tied to the `Parser` instance is that
it’s referencing the `Parser` instance’s `Context`, which is referencing the
string slice. So, it’s really the lifetime of the string slice that
`parse_context` needs to care about. We need a way to tell Rust that the string
slice in `Context` and the reference to the `Context` in `Parser` have
different lifetimes and that the return value of `parse_context` is tied to the
lifetime of the string slice in `Context`.

First, we’ll try giving `Parser` and `Context` different lifetime parameters,
as shown in Listing 19-15. We’ll use `'s` and `'c` as lifetime parameter names
to clarify which lifetime goes with the string slice in `Context` and which
goes with the reference to `Context` in `Parser`. Note that this solution won’t
completely fix the problem, but it’s a start. We’ll look at why this fix isn’t
sufficient when we try to compile.

<span class="filename">Filename: src/lib.rs</span>

```rust,ignore,does_not_compile
struct Context<'s>(&'s str);

struct Parser<'c, 's> {
    context: &'c Context<'s>,
}

impl<'c, 's> Parser<'c, 's> {
    fn parse(&self) -> Result<(), &'s str> {
        Err(&self.context.0[1..])
    }
}

fn parse_context(context: Context) -> Result<(), &str> {
    Parser { context: &context }.parse()
}
```

<span class="caption">Listing 19-15: Specifying different lifetime parameters
for the references to the string slice and to `Context`</span>

We’ve annotated the lifetimes of the references in all the same places that we
annotated them in Listing 19-13. But this time we used different parameters
depending on whether the reference goes with the string slice or with
`Context`. We’ve also added an annotation to the string slice part of the
return value of `parse` to indicate that it goes with the lifetime of the
string slice in `Context`.

When we try to compile now, we get the following error:

```text
error[E0491]: in type `&'c Context<'s>`, reference has a longer lifetime than the data it references
 --> src/lib.rs:4:5
  |
4 |     context: &'c Context<'s>,
  |     ^^^^^^^^^^^^^^^^^^^^^^^^
  |
note: the pointer is valid for the lifetime 'c as defined on the struct at 3:1
 --> src/lib.rs:3:1
  |
3 | / struct Parser<'c, 's> {
4 | |     context: &'c Context<'s>,
5 | | }
  | |_^
note: but the referenced data is only valid for the lifetime 's as defined on the struct at 3:1
 --> src/lib.rs:3:1
  |
3 | / struct Parser<'c, 's> {
4 | |     context: &'c Context<'s>,
5 | | }
  | |_^
```

Rust doesn’t know of any relationship between `'c` and `'s`. To be valid, the
referenced data in `Context` with lifetime `'s` needs to be constrained to
guarantee that it lives longer than the reference with lifetime `'c`. If `'s`
is not longer than `'c`, the reference to `Context` might not be valid.

Now we get to the point of this section: the Rust feature *lifetime
subtyping* specifies that one lifetime parameter lives at least as long as
another one. In the angle brackets where we declare lifetime parameters, we can
declare a lifetime `'a` as usual and declare a lifetime `'b` that lives at
least as long as `'a` by declaring `'b` using the syntax `'b: 'a`.

In our definition of `Parser`, to say that `'s` (the lifetime of the string
slice) is guaranteed to live at least as long as `'c` (the lifetime of the
reference to `Context`), we change the lifetime declarations to look like this:

<span class="filename">Filename: src/lib.rs</span>

```rust
# struct Context<'a>(&'a str);
#
struct Parser<'c, 's: 'c> {
    context: &'c Context<'s>,
}
```

Now the reference to `Context` in the `Parser` and the reference to the string
slice in the `Context` have different lifetimes; we’ve ensured that the
lifetime of the string slice is longer than the reference to the `Context`.

That was a very long-winded example, but as we mentioned at the start of this
chapter, Rust’s advanced features are very specific. You won’t often need the
syntax we described in this example, but in such situations, you’ll know how to
refer to something and give it the necessary lifetime.
>>>>>>> e8b055d3

### Inference of Trait Object Lifetimes

In Chapter 17 in the [“Using Trait Objects That Allow for Values of Different
Types”][using-trait-objects-that-allow-for-values-of-different-types]<!--
ignore --> section, we discussed trait objects, consisting of a trait behind a
reference, that allow us to use dynamic dispatch. We haven’t yet discussed what
happens if the type implementing the trait in the trait object has a lifetime
of its own. Consider Listing 19-19 where we have a trait `Red` and a struct
`Ball`. The `Ball` struct holds a reference (and thus has a lifetime parameter)
and also implements trait `Red`. We want to use an instance of `Ball` as the
trait object `Box<dyn Red>`.

<span class="filename">Filename: src/main.rs</span>

```rust
trait Red { }

struct Ball<'a> {
    diameter: &'a i32,
}

impl<'a> Red for Ball<'a> { }

fn main() {
    let num = 5;

    let obj = Box::new(Ball { diameter: &num }) as Box<dyn Red>;
}
```

<span class="caption">Listing 19-19: Using a type that has a lifetime parameter
with a trait object</span>

This code compiles without any errors, even though we haven’t explicitly
annotated the lifetimes involved in `obj`. This code works because there are
rules for working with lifetimes and trait objects:

* The default lifetime of a trait object is `'static`.
* With `&'a Trait` or `&'a mut Trait`, the default lifetime of the trait object
  is `'a`.
* With a single `T: 'a` clause, the default lifetime of the trait object is
  `'a`.
* With multiple clauses like `T: 'a`, there is no default lifetime; we must be
  explicit.

When we must be explicit, we can add a lifetime bound on a trait object like
`Box<dyn Red>` using the syntax `Box<dyn Red + 'static>` or `Box<dyn Red +
'a>`, depending on whether the reference lives for the entire program or not.
As with the other bounds, the syntax adding a lifetime bound means that any
implementor of the `Red` trait that has references inside the type must have
the same lifetime specified in the trait object bounds as those references.

Next, let’s look at some other advanced features that manage traits.

[lifetime-annotations-in-struct-definitions]:
ch10-03-lifetime-syntax.html#lifetime-annotations-in-struct-definitions
[refcellt-and-the-interior-mutability-pattern]:
ch15-05-interior-mutability.html#refcellt-and-the-interior-mutability-pattern
[traits-as-parameters]: ch10-02-traits.html#traits-as-parameters
[using-trait-objects-that-allow-for-values-of-different-types]:
ch17-02-trait-objects.html#using-trait-objects-that-allow-for-values-of-different-types
[validating-references-with-lifetimes]:
ch10-03-lifetime-syntax.html#validating-references-with-lifetimes<|MERGE_RESOLUTION|>--- conflicted
+++ resolved
@@ -11,388 +11,6 @@
 * Lifetime bounds: specifies a lifetime for a reference to a generic type
 * Inference of trait object lifetimes: allows the compiler to infer trait
   object lifetimes and when they need to be specified
-
-<<<<<<< HEAD
-### Lifetime Bounds on References to Generic Types
-
-In the [“Traits as Parameters”][traits-as-parameters]<!-- ignore --> section in
-Chapter 10, we discussed using trait bounds on generic types. We can also add
-lifetime parameters as constraints on generic types; these are called *lifetime
-bounds*. Lifetime bounds help Rust verify that references in generic types
-won’t outlive the data they’re referencing.
-
-As an example, consider a type that is a wrapper over references. Recall the
-`RefCell<T>` type from the [“`RefCell<T>` and the Interior Mutability Pattern”]
-[refcellt-and-the-interior-mutability-pattern]<!-- ignore --> section in
-Chapter 15: its `borrow` and `borrow_mut` methods return the types `Ref` and
-`RefMut`, respectively. These types are wrappers over references that keep
-track of the borrowing rules at runtime. The definition of the `Ref` struct is
-shown in Listing 19-16, without lifetime bounds for now.
-=======
-### Ensuring One Lifetime Outlives Another with Lifetime Subtyping
-
-*Lifetime subtyping* specifies that one lifetime should outlive another
-lifetime. To explore lifetime subtyping, imagine we want to write a parser.
-We’ll use a structure called `Context` that holds a reference to the string
-we’re parsing. We’ll write a parser that will parse this string and return
-success or failure. The parser will need to borrow the `Context` to do the
-parsing. Listing 19-12 implements this parser code, except the code doesn’t
-have the required lifetime annotations, so it won’t compile.
->>>>>>> e8b055d3
-
-<span class="filename">Filename: src/lib.rs</span>
-
-```rust,ignore,does_not_compile
-<<<<<<< HEAD
-struct Ref<'a, T>(&'a T);
-```
-
-<span class="caption">Listing 19-16: Defining a struct to wrap a reference to a
-generic type, without lifetime bounds</span>
-
-Without explicitly constraining the lifetime `'a` in relation to the generic
-parameter `T`, Rust will error because it doesn’t know how long the generic
-type `T` will live:
-
-```text
-error[E0309]: the parameter type `T` may not live long enough
- --> src/lib.rs:1:19
-  |
-1 | struct Ref<'a, T>(&'a T);
-  |                   ^^^^^^
-  |
-  = help: consider adding an explicit lifetime bound `T: 'a`...
-note: ...so that the reference type `&'a T` does not outlive the data it points at
- --> src/lib.rs:1:19
-  |
-1 | struct Ref<'a, T>(&'a T);
-  |                   ^^^^^^
-```
-
-Because `T` can be any type, `T` could be a reference or a type that holds one
-or more references, each of which could have their own lifetimes. Rust can’t be
-sure `T` will live as long as `'a`.
-
-Fortunately, the error provides helpful advice on how to specify the lifetime
-bound in this case:
-
-```text
-consider adding an explicit lifetime bound `T: 'a` so that the reference type
-`&'a T` does not outlive the data it points at
-```
-
-Listing 19-17 shows how to apply this advice by specifying the lifetime bound
-when we declare the generic type `T`.
-
-```rust
-struct Ref<'a, T: 'a>(&'a T);
-```
-
-<span class="caption">Listing 19-17: Adding lifetime bounds on `T` to specify
-that any references in `T` live at least as long as `'a`</span>
-
-This code now compiles because the `T: 'a` syntax specifies that `T` can be any
-type, but if it contains any references, the references must live at least as
-long as `'a`.
-
-We could solve this problem in a different way, as shown in the definition of a
-`StaticRef` struct in Listing 19-18, by adding the `'static` lifetime bound on
-`T`. This means if `T` contains any references, they must have the `'static`
-lifetime.
-
-```rust
-struct StaticRef<T: 'static>(&'static T);
-```
-
-<span class="caption">Listing 19-18: Adding a `'static` lifetime bound to `T`
-to constrain `T` to types that have only `'static` references or no
-references</span>
-
-Because `'static` means the reference must live as long as the entire program,
-a type that contains no references meets the criteria of all references living
-as long as the entire program (because there are no references). For the borrow
-checker concerned about references living long enough, there is no real
-distinction between a type that has no references and a type that has
-references that live forever: both are the same for determining whether or not
-a reference has a shorter lifetime than what it refers to.
-=======
-struct Context(&str);
-
-struct Parser {
-    context: &Context,
-}
-
-impl Parser {
-    fn parse(&self) -> Result<(), &str> {
-        Err(&self.context.0[1..])
-    }
-}
-```
-
-<span class="caption">Listing 19-12: Defining a parser without lifetime
-annotations</span>
-
-Compiling the code results in errors because Rust expects lifetime parameters
-on the string slice in `Context` and the reference to a `Context` in `Parser`.
-
-For simplicity’s sake, the `parse` function returns `Result<(), &str>`. That
-is, the function will do nothing on success and, on failure, will return the
-part of the string slice that didn’t parse correctly. A real implementation
-would provide more error information and would return a structured data type
-when parsing succeeds. We won’t be discussing those details because they aren’t
-relevant to the lifetimes part of this example.
-
-To keep this code simple, we won’t write any parsing logic. However, it’s very
-likely that somewhere in the parsing logic we would handle invalid input by
-returning an error that references the part of the input that is invalid; this
-reference is what makes the code example interesting in regard to lifetimes.
-Let’s pretend that the logic of our parser is that the input is invalid after
-the first byte. Note that this code might panic if the first byte is not on a
-valid character boundary; again, we’re simplifying the example to focus on the
-lifetimes involved.
-
-To get this code to compile, we need to fill in the lifetime parameters for the
-string slice in `Context` and the reference to the `Context` in `Parser`. The
-most straightforward way to do this is to use the same lifetime name
-everywhere, as shown in Listing 19-13. Recall from the [“Lifetime Annotations
-in Struct Definitions”][lifetime-annotations-in-struct-definitions]<!-- ignore
---> section in Chapter 10 that each of `struct Context<'a>`, `struct
-Parser<'a>`, and `impl<'a>` is declaring a new lifetime parameter. While their
-names happen to all be the same, the three lifetime parameters declared in this
-example aren’t related.
-
-<span class="filename">Filename: src/lib.rs</span>
-
-```rust
-struct Context<'a>(&'a str);
-
-struct Parser<'a> {
-    context: &'a Context<'a>,
-}
-
-impl<'a> Parser<'a> {
-    fn parse(&self) -> Result<(), &str> {
-        Err(&self.context.0[1..])
-    }
-}
-```
-
-<span class="caption">Listing 19-13: Annotating all references in `Context` and
-`Parser` with lifetime parameters</span>
-
-This code compiles just fine. It tells Rust that a `Parser` holds a reference
-to a `Context` with lifetime `'a` and that `Context` holds a string slice that
-also lives as long as the reference to the `Context` in `Parser`. Rust’s
-compiler error message stated that lifetime parameters were required for these
-references, and we’ve now added lifetime parameters.
-
-Next, in Listing 19-14, we’ll add a function that takes an instance of
-`Context`, uses a `Parser` to parse that context, and returns what `parse`
-returns. This code doesn’t quite work.
-
-<span class="filename">Filename: src/lib.rs</span>
-
-```rust,ignore,does_not_compile
-fn parse_context(context: Context) -> Result<(), &str> {
-    Parser { context: &context }.parse()
-}
-```
-
-<span class="caption">Listing 19-14: An attempt to add a `parse_context`
-function that takes a `Context` and uses a `Parser`</span>
-
-We get two verbose errors when we try to compile the code with the addition of
-the `parse_context` function:
-
-```text
-error[E0597]: borrowed value does not live long enough
-  --> src/lib.rs:14:5
-   |
-14 |     Parser { context: &context }.parse()
-   |     ^^^^^^^^^^^^^^^^^^^^^^^^^^^^ does not live long enough
-15 | }
-   | - temporary value only lives until here
-   |
-note: borrowed value must be valid for the anonymous lifetime #1 defined on the function body at 13:1...
-  --> src/lib.rs:13:1
-   |
-13 | / fn parse_context(context: Context) -> Result<(), &str> {
-14 | |     Parser { context: &context }.parse()
-15 | | }
-   | |_^
-
-error[E0597]: `context` does not live long enough
-  --> src/lib.rs:14:24
-   |
-14 |     Parser { context: &context }.parse()
-   |                        ^^^^^^^ does not live long enough
-15 | }
-   | - borrowed value only lives until here
-   |
-note: borrowed value must be valid for the anonymous lifetime #1 defined on the function body at 13:1...
-  --> src/lib.rs:13:1
-   |
-13 | / fn parse_context(context: Context) -> Result<(), &str> {
-14 | |     Parser { context: &context }.parse()
-15 | | }
-   | |_^
-```
-
-These errors state that the `Parser` instance that is created and the `context`
-parameter live only until the end of the `parse_context` function. But they
-both need to live for the entire lifetime of the function.
-
-In other words, `Parser` and `context` need to *outlive* the entire function
-and be valid before the function starts as well as after it ends for all the
-references in this code to always be valid. The `Parser` we’re creating and the
-`context` parameter go out of scope at the end of the function, because
-`parse_context` takes ownership of `context`.
-
-To figure out why these errors occur, let’s look at the definitions in Listing
-19-13 again, specifically the references in the signature of the `parse` method:
-
-```rust,ignore
-fn parse(&self) -> Result<(), &str> {
-```
-
-Remember the elision rules? If we annotate the lifetimes of the references
-rather than eliding, the signature would be as follows:
-
-```rust,ignore
-fn parse<'a>(&'a self) -> Result<(), &'a str> {
-```
-
-That is, the error part of the return value of `parse` has a lifetime that is
-tied to the lifetime of the `Parser` instance (that of `&self` in the `parse`
-method signature). That makes sense: the returned string slice references the
-string slice in the `Context` instance held by the `Parser`, and the definition
-of the `Parser` struct specifies that the lifetime of the reference to
-`Context` and the lifetime of the string slice that `Context` holds should be
-the same.
-
-The problem is that the `parse_context` function returns the value returned
-from `parse`, so the lifetime of the return value of `parse_context` is tied to
-the lifetime of the `Parser` as well. But the `Parser` instance created in the
-`parse_context` function won’t live past the end of the function (it’s
-temporary), and `context` will go out of scope at the end of the function
-(`parse_context` takes ownership of it).
-
-Rust thinks we’re trying to return a reference to a value that goes out of
-scope at the end of the function, because we annotated all the lifetimes with
-the same lifetime parameter. The annotations told Rust the lifetime of the
-string slice that `Context` holds is the same as that of the lifetime of the
-reference to `Context` that `Parser` holds.
-
-The `parse_context` function can’t see that within the `parse` function, the
-string slice returned will outlive `Context` and `Parser` and that the
-reference `parse_context` returns refers to the string slice, not to `Context`
-or `Parser`.
-
-By knowing what the implementation of `parse` does, we know that the only
-reason the return value of `parse` is tied to the `Parser` instance is that
-it’s referencing the `Parser` instance’s `Context`, which is referencing the
-string slice. So, it’s really the lifetime of the string slice that
-`parse_context` needs to care about. We need a way to tell Rust that the string
-slice in `Context` and the reference to the `Context` in `Parser` have
-different lifetimes and that the return value of `parse_context` is tied to the
-lifetime of the string slice in `Context`.
-
-First, we’ll try giving `Parser` and `Context` different lifetime parameters,
-as shown in Listing 19-15. We’ll use `'s` and `'c` as lifetime parameter names
-to clarify which lifetime goes with the string slice in `Context` and which
-goes with the reference to `Context` in `Parser`. Note that this solution won’t
-completely fix the problem, but it’s a start. We’ll look at why this fix isn’t
-sufficient when we try to compile.
-
-<span class="filename">Filename: src/lib.rs</span>
-
-```rust,ignore,does_not_compile
-struct Context<'s>(&'s str);
-
-struct Parser<'c, 's> {
-    context: &'c Context<'s>,
-}
-
-impl<'c, 's> Parser<'c, 's> {
-    fn parse(&self) -> Result<(), &'s str> {
-        Err(&self.context.0[1..])
-    }
-}
-
-fn parse_context(context: Context) -> Result<(), &str> {
-    Parser { context: &context }.parse()
-}
-```
-
-<span class="caption">Listing 19-15: Specifying different lifetime parameters
-for the references to the string slice and to `Context`</span>
-
-We’ve annotated the lifetimes of the references in all the same places that we
-annotated them in Listing 19-13. But this time we used different parameters
-depending on whether the reference goes with the string slice or with
-`Context`. We’ve also added an annotation to the string slice part of the
-return value of `parse` to indicate that it goes with the lifetime of the
-string slice in `Context`.
-
-When we try to compile now, we get the following error:
-
-```text
-error[E0491]: in type `&'c Context<'s>`, reference has a longer lifetime than the data it references
- --> src/lib.rs:4:5
-  |
-4 |     context: &'c Context<'s>,
-  |     ^^^^^^^^^^^^^^^^^^^^^^^^
-  |
-note: the pointer is valid for the lifetime 'c as defined on the struct at 3:1
- --> src/lib.rs:3:1
-  |
-3 | / struct Parser<'c, 's> {
-4 | |     context: &'c Context<'s>,
-5 | | }
-  | |_^
-note: but the referenced data is only valid for the lifetime 's as defined on the struct at 3:1
- --> src/lib.rs:3:1
-  |
-3 | / struct Parser<'c, 's> {
-4 | |     context: &'c Context<'s>,
-5 | | }
-  | |_^
-```
-
-Rust doesn’t know of any relationship between `'c` and `'s`. To be valid, the
-referenced data in `Context` with lifetime `'s` needs to be constrained to
-guarantee that it lives longer than the reference with lifetime `'c`. If `'s`
-is not longer than `'c`, the reference to `Context` might not be valid.
-
-Now we get to the point of this section: the Rust feature *lifetime
-subtyping* specifies that one lifetime parameter lives at least as long as
-another one. In the angle brackets where we declare lifetime parameters, we can
-declare a lifetime `'a` as usual and declare a lifetime `'b` that lives at
-least as long as `'a` by declaring `'b` using the syntax `'b: 'a`.
-
-In our definition of `Parser`, to say that `'s` (the lifetime of the string
-slice) is guaranteed to live at least as long as `'c` (the lifetime of the
-reference to `Context`), we change the lifetime declarations to look like this:
-
-<span class="filename">Filename: src/lib.rs</span>
-
-```rust
-# struct Context<'a>(&'a str);
-#
-struct Parser<'c, 's: 'c> {
-    context: &'c Context<'s>,
-}
-```
-
-Now the reference to `Context` in the `Parser` and the reference to the string
-slice in the `Context` have different lifetimes; we’ve ensured that the
-lifetime of the string slice is longer than the reference to the `Context`.
-
-That was a very long-winded example, but as we mentioned at the start of this
-chapter, Rust’s advanced features are very specific. You won’t often need the
-syntax we described in this example, but in such situations, you’ll know how to
-refer to something and give it the necessary lifetime.
->>>>>>> e8b055d3
 
 ### Inference of Trait Object Lifetimes
 
